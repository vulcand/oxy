--- conflicted
+++ resolved
@@ -112,21 +112,13 @@
 
 	utils.CopyHeaders(w.Header(), response.Header)
 	w.WriteHeader(response.StatusCode)
-<<<<<<< HEAD
-	io.Copy(w, response.Body)
-=======
-	written, err := io.Copy(w, response.Body)
-
+	_, err = io.Copy(w, response.Body)
 	if err != nil {
 		f.log.Errorf("Error copying upstream response Body: %v", err.Error())
 		f.errHandler.ServeHTTP(w, req, err)
 		return
 	}
 
-	if written != 0 {
-		w.Header().Set(ContentLength, strconv.FormatInt(written, 10))
-	}
->>>>>>> a73cf3af
 	response.Body.Close()
 }
 
