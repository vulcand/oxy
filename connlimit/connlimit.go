--- conflicted
+++ resolved
@@ -72,11 +72,7 @@
 		return
 	}
 	if err := cl.acquire(token, amount); err != nil {
-<<<<<<< HEAD
 		cl.log.Infof("limiting request source %s: %v", token, err)
-=======
-		log.Debugf("limiting request source %s: %v", token, err)
->>>>>>> adbef6be
 		cl.errHandler.ServeHTTP(w, r, err)
 		return
 	}
